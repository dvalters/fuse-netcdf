--- conflicted
+++ resolved
@@ -408,16 +408,13 @@
         elif self.is_var_data(path):
             var = self.get_variable(path)
             statdict["st_size"] = self.vardata_repr.size(var)
-<<<<<<< HEAD
         elif self.is_global_attr(path):
             # make sensible statdict entry for global attrs
             global_attr = self.get_global_attr(path)
             statdict["st_size"] = self.attr_repr.size(global_attr)
-=======
         elif self.is_var_dimensions(path):
             dimnames = self.get_var_dimnames(path)
             statdict["st_size"] = self.dimnames_repr.size(dimnames)
->>>>>>> 1958c2a4
         else:
             # this should never happen
             raise InternalError('getattr: unexpected path {}'.format(path))
@@ -505,12 +502,10 @@
             attr = write_to_string(attr, buf, offset)
             self.set_var_attr(path, attr)
             return len(buf)
-<<<<<<< HEAD
         elif self.is_global_attr(path):
             glob_attr = self.get_global_attr(path)
             glob_attr = write_to_string(glob_attr, buf, offset)
             self.set_global_attr(path, glob_attr)
-=======
         elif self.is_var_dimensions(path):
             old_dimnames = self.get_var_dimnames(path)
             # generate string representation of existing dimesion names
@@ -524,7 +519,6 @@
             except ValueError:
                 # ignore invalid edit
                 pass
->>>>>>> 1958c2a4
             return len(buf)
         else:
             raise InternalError('write(): unexpected path %s' % path)
